--- conflicted
+++ resolved
@@ -18,10 +18,6 @@
 import pandas as pd
 from scipy.io import netcdf
 
-<<<<<<< HEAD
-=======
-
->>>>>>> e19fa264
 import matplotlib
 
 from . import wet_dry
@@ -704,7 +700,6 @@
     def write_netcdf_wrf(self,nc_file):
         """Write spatial interpolated Rainrate to netcdf file (WRF-Hydro readable)
 
-<<<<<<< HEAD
         Parameters
         ----------
         nc_file : string
@@ -742,13 +737,3 @@
         
         
         f.close()        
-=======
-
-
-
-
-
-
-
-                 
->>>>>>> e19fa264
